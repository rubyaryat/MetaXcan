--- conflicted
+++ resolved
@@ -31,18 +31,10 @@
 def build_betas(args, model, gwas_format, name):
     logging.info("Building beta for %s and %s", name, args.model_db_path if args.model_db_path else "no database")
     load_from = os.path.join(args.gwas_folder, name)
-<<<<<<< HEAD
+
     snps = model.snps() if model else None
     b = GWAS.load_gwas(load_from, gwas_format, snps=snps, separator=args.separator,
-            skip_until_header=args.skip_until_header, handle_empty_columns=args.handle_empty_columns)
-=======
-    if model or args.skip_until_header:
-        snps = model.snps() if model else None
-        snp_column_name = args.snp_column if model else None
-        load_from = GWASUtilities.gwas_filtered_source(load_from, snps=snps, snp_column_name=snp_column_name, skip_until_header=args.skip_until_header, separator=args.separator)
-    sep = '\s+' if args.separator is None else args.separator
-    b = GWAS.load_gwas(load_from, gwas_format, sep=sep, input_pvalue_fix=args.input_pvalue_fix)
->>>>>>> 94d1e9ec
+            skip_until_header=args.skip_until_header, handle_empty_columns=args.handle_empty_columns, input_pvalue_fix=args.input_pvalue_fix)
 
     if model is not None:
         PF = PredictionModel.WDBQF
