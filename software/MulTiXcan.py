#! /usr/bin/env python
import os
import logging

from timeit import default_timer as timer

from metax import __version__
from metax import Logging
from metax import Exceptions
from metax import Utilities

from metax.predixcan import MultiPrediXcanAssociation
from metax.predixcan import Utilities as MultiPrediXcanUtilities

def run(args):
    start = timer()
    if os.path.exists(args.output):
        logging.info("%s already exists, you have to move it or delete it if you want it done again", args.output)
        return

    if (args.hdf5_expression_folder and args.expression_folder) or \
        (not args.hdf5_expression_folder and not args.expression_folder):
        logging.info("Provide either hdf5 expression folder or plain text expression folder")
        return

    with MultiPrediXcanUtilities.mp_context_from_args(args) as context:
        genes = context.get_genes()
        n_genes = len(genes)
        reporter = Utilities.PercentReporter(logging.INFO, n_genes)
        reporter.update(0, "%d %% of model's genes processed so far", force=True)
        results = []
        for i,gene in enumerate(genes):
<<<<<<< HEAD
            logging.log(7, "%d Processing gene %s", i, gene)
=======
            logging.log(7, "Processing gene %i/%i: %s", i+1, n_genes, gene)
>>>>>>> 78e3e5a1
            r = MultiPrediXcanAssociation.multi_predixcan_association(gene, context)
            results.append(r)
            reporter.update(i, "%d %% of model's genes processed so far")
        reporter.update(i, "%d %% of model's genes processed so far")
        results = MultiPrediXcanAssociation.dataframe_from_results(results, context)
        results = results.fillna("NA")
        results = results.sort_values(by="pvalue")

        Utilities.save_dataframe(results, args.output)

    end = timer()
    logging.info("Ran multi tissue predixcan in %s seconds" % (str(end - start)))

if __name__ == "__main__":
    import argparse
    parser = argparse.ArgumentParser(description='MTPrediXcan.py %s:'
        'Multi Tissue PrediXcan' % (__version__))

    parser.add_argument("--hdf5_expression_folder", help="Folder with predicted gene expressions. (HDF5 format)")
    parser.add_argument("--expression_folder", help="Folder with predicted gene expressions. (plain text file format)")
    parser.add_argument("--memory_efficient", help="If using plain text expression files, be memory efficient about it. Will be slower.", action="store_true", default=False)
    parser.add_argument("--standardize_expression", help="Standardise input predicted expressions.", action="store_true", default=False)
    parser.add_argument("--code_999", help="values of -999 in expression are to be ignored", action="store_true", default=False)
    parser.add_argument("--expression_pattern", help="Patterns to select expression files", default=None)
    parser.add_argument("--input_phenos_file", help="Text file (or gzip-compressed) where one column will be used as phenotype")
    parser.add_argument('--covariates', type=str, nargs='+',help='Names of covariates in the file', default=[])
    parser.add_argument('--covariates_file', help="Text file (or gzip-compressed) with covariate data. If provided, will force OLS regression")
    parser.add_argument("--input_phenos_column", help="Name of column from input file to be used as phenotype")
    parser.add_argument("--output", help="File where stuff will be saved.")
    parser.add_argument("--verbosity", help="Log verbosity level. 1 is everything being logged. 10 is only high level messages, above 10 will hardly log anything", default = "10")
    parser.add_argument("--throw", action="store_true", help="Throw exception on error", default=False)
    parser.add_argument("--mode", help="Type of regression. Can be: {}".format(MultiPrediXcanAssociation.MTPMode.K_MODES), default=MultiPrediXcanAssociation.MTPMode.K_LINEAR)
    parser.add_argument("--pc_condition_number", help="Principal components condition number", type=int)
    parser.add_argument("--pc_eigen_ratio", help="Principal components filter, cutoff at proportion to max eigenvalue", type=float)

    args = parser.parse_args()

    Logging.configureLogging(int(args.verbosity))

    if args.throw:
        run(args)
    else:
        try:
            run(args)
        except Exceptions.ReportableException as e:
            logging.error(e.msg)
        except Exception as e:
            logging.info("Unexpected error: %s" % str(e))<|MERGE_RESOLUTION|>--- conflicted
+++ resolved
@@ -30,11 +30,7 @@
         reporter.update(0, "%d %% of model's genes processed so far", force=True)
         results = []
         for i,gene in enumerate(genes):
-<<<<<<< HEAD
-            logging.log(7, "%d Processing gene %s", i, gene)
-=======
             logging.log(7, "Processing gene %i/%i: %s", i+1, n_genes, gene)
->>>>>>> 78e3e5a1
             r = MultiPrediXcanAssociation.multi_predixcan_association(gene, context)
             results.append(r)
             reporter.update(i, "%d %% of model's genes processed so far")
