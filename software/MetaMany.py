--- conflicted
+++ resolved
@@ -126,50 +126,16 @@
 
 
 # ZScore calculation
-<<<<<<< HEAD
     parser.add_argument("--covariance_directory", help="directory where covariance files can be found (or SAME if covariance sits beside the .db file", default="SAME")
     parser.add_argument("--covariance_suffix", help="Suffix associated with the covariance files. covext-dbext (where ..dbext is the portion of the db file to be replaced by the coviarance extension. )", default=".txt.gz.._0.5.db")
     parser.add_argument("--output_directory", help="name of output file", default="results")
     parser.add_argument("--output_file_prefix", help="name of output file", default="results")
     parser.add_argument("--additional_output", help="If set, will output additional information.", default=None)
-    parser.add_argument("--keep_ens_version", help="If set, will keep the -version- postfix in gene id.", action="store_true", default=False)
+    parser.add_argument("--remove_ens_version", help="If set, will keep the -version- postfix in gene id.", action="store_true", default=False)
     parser.add_argument("--overwrite", help="If set, will overwrite the results file if it exists.", action="store_true", default=False)
     parser.add_argument("--verbosity", help="Log verbosity level. 1 is everything being logged. 10 is only high level messages, above 10 will hardly log anything", default = "10")
     parser.add_argument("--throw", action="store_true", help="Throw exception on error", default=False)
-=======
 
-    parser.add_argument("--covariance_directory",
-                        help="directory where covariance files can be found (or SAME if covariance sits beside the .db file",
-                        default="SAME")
-
-    parser.add_argument("--covariance_suffix",
-                        help="Suffix associated with the covariance files. covext-dbext (where ..dbext is the portion of the db file to be replaced by the coviarance extension. )",
-                        default=".txt.gz.._0.5.db")
-
-    parser.add_argument("--output_directory",
-                        help="name of output file",
-                        default="results")
-
-
-    parser.add_argument("--remove_ens_version",
-                        help="If set, will drop the -version- postfix in gene id.",
-                    action="store_true",
-                    default=False)
-
-    parser.add_argument("--overwrite",
-                        help="If set, will overwrite the results file if it exists.",
-                    action="store_true",
-                    default=False)
-
-    parser.add_argument("--verbosity",
-                        help="Log verbosity level. 1 is everything being logged. 10 is only high level messages, above 10 will hardly log anything",
-                        default = "10")
-
-    parser.add_argument("--throw",
-                        action="store_true",
-                        help="Throw exception on error",
-                        default=False)
->>>>>>> 04211e7d
 
     if "-v" in sys.argv or "--verbose" in sys.argv:
         print metax.__version__
@@ -184,5 +150,4 @@
         try:
             run(args)
         except Exceptions.ReportableException, e:
-            logging.error(e.msg)
-        +            logging.error(e.msg)