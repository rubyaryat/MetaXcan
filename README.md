--- conflicted
+++ resolved
@@ -18,14 +18,8 @@
 
 The software is developed and tested in Linux and Mac OS environments. The main S-PrediXcan script is also supported in Windows.
 
-<<<<<<< HEAD
-You need  [Python 2.7](https://www.python.org/), [numpy (>=1.11.1)](http://www.numpy.org/), [scipy (>=0.18.1)](http://www.scipy.org/), [pandas (>=0.18.1)](http://pandas.pydata.org/) to run MetaXcan, and there is a GUI done in TKInter.
-[mock](https://github.com/testing-cabal/mock) is needed for the unit tests
-
-=======
 To run S-PrediXcan, you need  [Python 2.7](https://www.python.org/), [numpy (>=1.11.1)](http://www.numpy.org/), [scipy (>=0.18.1)](http://www.scipy.org/), [pandas (>=0.18.1)](http://pandas.pydata.org/) . There is also a GUI done in TKInter.
 [mock](https://github.com/testing-cabal/mock) is needed for the unit tests.
->>>>>>> 04211e7d
 
 [R](https://www.r-project.org/) with [ggplot](http://ggplot2.org/) and [dplyr](https://cran.r-project.org/web/packages/dplyr/index.html) 
 is needed for some optional statistics and charts.
