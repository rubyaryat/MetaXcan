--- conflicted
+++ resolved
@@ -36,10 +36,6 @@
 ```bash
 $ git clone https://github.com/hakyimlab/MetaXcan
 ```
-<<<<<<< HEAD
-=======
-
->>>>>>> cc1f733c
 
 2) Go to the software folder.
 ```bash
