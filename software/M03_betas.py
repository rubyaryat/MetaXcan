--- conflicted
+++ resolved
@@ -30,22 +30,12 @@
 
 def build_betas(args, model, gwas_format, name):
     logging.info("Building beta for %s and %s", name, args.model_db_path if args.model_db_path else "no database")
-<<<<<<< HEAD
-    load_from = os.path.join(args.gwas_folder, name)
+
+    load_from = os.path.join(args.gwas_folder, name) if args.gwas_folder else name
 
     snps = model.snps() if model else None
     b = GWAS.load_gwas(load_from, gwas_format, snps=snps, separator=args.separator,
             skip_until_header=args.skip_until_header, handle_empty_columns=args.handle_empty_columns, input_pvalue_fix=args.input_pvalue_fix)
-=======
-    load_from = os.path.join(args.gwas_folder, name) if args.gwas_folder else name
-
-    if model or args.skip_until_header:
-        snps = model.snps() if model else None
-        snp_column_name = args.snp_column if model else None
-        load_from = GWASUtilities.gwas_filtered_source(load_from, snps=snps, snp_column_name=snp_column_name, skip_until_header=args.skip_until_header, separator=args.separator)
-    sep = '\s+' if args.separator is None else args.separator
-    b = GWAS.load_gwas(load_from, gwas_format, sep=sep, input_pvalue_fix=args.input_pvalue_fix)
->>>>>>> 99924012
 
     if model is not None:
         PF = PredictionModel.WDBQF
@@ -131,15 +121,6 @@
 
     GWASUtilities.add_gwas_arguments_to_parser(parser)
 
-<<<<<<< HEAD
-=======
-    parser.add_argument("--separator", help="Character or string separating fields in input file. Defaults to any whitespace.")
-
-    parser.add_argument("--skip_until_header",
-                        help="Some files may be malformed and contain unespecified bytes in the beggining."
-                             " Specify this option (string value) to identify a header up to which file contents should be skipped.")
-
->>>>>>> 99924012
     parser.add_argument("--verbosity",
                         help="Log verbosity level. 1 is everything being logged. 10 is only high level messages, above 10 will hardly log anything",
                         default = "10")
